--- conflicted
+++ resolved
@@ -169,12 +169,9 @@
       <option name="m_minLength" value="5" />
       <option name="m_maxLength" value="32" />
     </inspection_tool>
-<<<<<<< HEAD
-=======
     <inspection_tool class="ConstantValue" enabled="true" level="TYPO" enabled_by_default="true">
       <scope name="Production" level="WARNING" enabled="true" />
     </inspection_tool>
->>>>>>> 8a21a339
     <inspection_tool class="ConstPropertyName" enabled="true" level="WEAK WARNING" enabled_by_default="true">
       <option name="namePattern" value="[a-z][a-zA-Z\d]*" />
     </inspection_tool>
