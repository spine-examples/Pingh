/*
 * Copyright 2024, TeamDev. All rights reserved.
 *
 * Licensed under the Apache License, Version 2.0 (the "License");
 * you may not use this file except in compliance with the License.
 * You may obtain a copy of the License at
 *
 * https://www.apache.org/licenses/LICENSE-2.0
 *
 * Redistribution and use in source and/or binary forms, with or without
 * modification, must retain the above copyright notice and the following
 * disclaimer.
 *
 * THIS SOFTWARE IS PROVIDED BY THE COPYRIGHT HOLDERS AND CONTRIBUTORS
 * "AS IS" AND ANY EXPRESS OR IMPLIED WARRANTIES, INCLUDING, BUT NOT
 * LIMITED TO, THE IMPLIED WARRANTIES OF MERCHANTABILITY AND FITNESS FOR
 * A PARTICULAR PURPOSE ARE DISCLAIMED. IN NO EVENT SHALL THE COPYRIGHT
 * OWNER OR CONTRIBUTORS BE LIABLE FOR ANY DIRECT, INDIRECT, INCIDENTAL,
 * SPECIAL, EXEMPLARY, OR CONSEQUENTIAL DAMAGES (INCLUDING, BUT NOT
 * LIMITED TO, PROCUREMENT OF SUBSTITUTE GOODS OR SERVICES; LOSS OF USE,
 * DATA, OR PROFITS; OR BUSINESS INTERRUPTION) HOWEVER CAUSED AND ON ANY
 * THEORY OF LIABILITY, WHETHER IN CONTRACT, STRICT LIABILITY, OR TORT
 * (INCLUDING NEGLIGENCE OR OTHERWISE) ARISING IN ANY WAY OUT OF THE USE
 * OF THIS SOFTWARE, EVEN IF ADVISED OF THE POSSIBILITY OF SUCH DAMAGE.
 */

package io.spine.examples.pingh.mentions

import com.google.common.annotations.VisibleForTesting
import com.google.protobuf.Timestamp
import com.google.protobuf.util.Durations
import io.spine.base.Time.currentTime
import io.spine.core.External
import io.spine.examples.pingh.clock.event.TimePassed
import io.spine.examples.pingh.mentions.command.MarkMentionAsRead
import io.spine.examples.pingh.mentions.command.PinMention
import io.spine.examples.pingh.mentions.command.SnoozeMention
<<<<<<< HEAD
import io.spine.examples.pingh.mentions.command.UnpinMention
import io.spine.examples.pingh.mentions.event.MentionPinned
=======
import io.spine.examples.pingh.mentions.event.MentionArchived
>>>>>>> 266c8e1a
import io.spine.examples.pingh.mentions.event.MentionRead
import io.spine.examples.pingh.mentions.event.MentionSnoozed
import io.spine.examples.pingh.mentions.event.MentionUnpinned
import io.spine.examples.pingh.mentions.event.MentionUnsnoozed
import io.spine.examples.pingh.mentions.event.UserMentioned
import io.spine.examples.pingh.mentions.rejection.MentionIsAlreadyRead
import io.spine.server.command.Assign
import io.spine.server.event.React
import io.spine.server.model.Nothing
import io.spine.server.procman.ProcessManager
import io.spine.server.tuple.EitherOf3
import kotlin.jvm.Throws

/**
 * Coordinates the lifecycle of the mention, namely snoozing and reading.
 */
internal class MentionProcess :
    ProcessManager<MentionId, Mention, Mention.Builder>() {

    /**
     * Creates the process for the mention occurred.
     *
     * The process is created in "unread" status.
     */
    @React
    internal fun on(event: UserMentioned): Nothing {
        with(builder()) {
            id = event.id
            whoMentioned = event.whoMentioned
            title = event.title
            whenMentioned = event.whenMentioned
            whereMentioned = event.whereMentioned
            status = MentionStatus.UNREAD
        }
        return nothing()
    }

    /**
     * Puts the mention into snooze mode for the specified time.
     */
    @Assign
    @Throws(MentionIsAlreadyRead::class)
    internal fun handle(command: SnoozeMention): MentionSnoozed {
        if (state().status == MentionStatus.READ) {
            throw MentionIsAlreadyRead::class.buildBy(command.id)
        }
        with(builder()) {
            status = MentionStatus.SNOOZED
            snoozeUntilWhen = command.untilWhen
        }
        return MentionSnoozed::class.buildBy(
            command.id,
            command.untilWhen
        )
    }

    /**
     * Marks this mention as read by the mentioned user.
     */
    @Assign
    @Throws(MentionIsAlreadyRead::class)
    internal fun handle(command: MarkMentionAsRead): MentionRead {
        if (state().status == MentionStatus.READ) {
            throw MentionIsAlreadyRead::class.buildBy(command.id)
        }
        with(builder()) {
            status = MentionStatus.READ
            whenRead = currentTime()
            clearSnoozeUntilWhen()
        }
        return MentionRead::class.buildBy(command.id)
    }

    /**
<<<<<<< HEAD
     * Pins the mention at the top of the mentions list.
     */
    @Assign
    internal fun handle(command: PinMention): MentionPinned {
        builder().pinned = true
        return MentionPinned::class.with(command.id)
    }

    /**
     * Unpins the mention from the top of the mentions list.
     */
    @Assign
    internal fun handle(command: UnpinMention): MentionUnpinned {
        builder().pinned = false
        return MentionUnpinned::class.with(command.id)
    }

    /**
     * Marks this mention as unread if the snooze time passed.
=======
     * Updates the status of the mention based on the current time:
>>>>>>> 266c8e1a
     *
     * 1. If the mention is snoozed and the snooze time has [expired][isSnoozeTimePassed],
     *   it [exits][unsnooze] the snooze state.
     *
     * 2. If the mention is [obsolete][isObsolete], it is [archived][archive].
     */
    @React
    internal fun on(
        @External event: TimePassed
    ): EitherOf3<MentionUnsnoozed, MentionArchived, Nothing> =
        when {
            isSnoozeTimePassed(event.time) -> EitherOf3.withA(unsnooze())
            isObsolete(event.time) -> EitherOf3.withB(archive())
            else -> EitherOf3.withC(nothing())
        }

    /**
     * Returns `true` if the mention is snoozed and its snooze time has expired.
     */
    private fun isSnoozeTimePassed(time: Timestamp): Boolean =
        state().status == MentionStatus.SNOOZED && time.isAfter(state().snoozeUntilWhen)

    /**
     * Marks this mention as unread when the snooze time passed.
     */
    private fun unsnooze(): MentionUnsnoozed {
        with(builder()) {
            status = MentionStatus.UNREAD
            clearSnoozeUntilWhen()
        }
        return MentionUnsnoozed::class.with(
            state().id,
            state().whoMentioned,
            state().title,
            state().whenMentioned,
            state().whereMentioned
        )
    }

    /**
     * Returns `true` if the mention is obsolete.
     *
     * A mention is considered obsolete if:
     *
     * - It has been read,
     *   and the [lifetime of the read mention][lifetimeOfReadMention] has expired.
     *
     * - It has not been read,
     *   and the [lifetime of the unread mention][lifetimeOfUnreadMention] has expired.
     */
    private fun isObsolete(time: Timestamp): Boolean =
        when (state().status) {
            MentionStatus.READ ->
                time.isAfter(state().whenRead.add(lifetimeOfReadMention))

            MentionStatus.UNREAD ->
                time.isAfter(state().whenMentioned.add(lifetimeOfUnreadMention))

            else -> false
        }

    /**
     * Archives this mention.
     */
    private fun archive(): MentionArchived {
        archived = true
        return MentionArchived::class.with(state().id)
    }

    internal companion object {
        /**
         * The time during which a read mention is considered relevant.
         */
        @VisibleForTesting
        internal val lifetimeOfReadMention = Durations.fromDays(2)

        /**
         * The time during which an unread mention is considered relevant.
         */
        @VisibleForTesting
        internal val lifetimeOfUnreadMention = Durations.fromDays(7)
    }
}<|MERGE_RESOLUTION|>--- conflicted
+++ resolved
@@ -35,12 +35,9 @@
 import io.spine.examples.pingh.mentions.command.MarkMentionAsRead
 import io.spine.examples.pingh.mentions.command.PinMention
 import io.spine.examples.pingh.mentions.command.SnoozeMention
-<<<<<<< HEAD
 import io.spine.examples.pingh.mentions.command.UnpinMention
+import io.spine.examples.pingh.mentions.event.MentionArchived
 import io.spine.examples.pingh.mentions.event.MentionPinned
-=======
-import io.spine.examples.pingh.mentions.event.MentionArchived
->>>>>>> 266c8e1a
 import io.spine.examples.pingh.mentions.event.MentionRead
 import io.spine.examples.pingh.mentions.event.MentionSnoozed
 import io.spine.examples.pingh.mentions.event.MentionUnpinned
@@ -115,7 +112,6 @@
     }
 
     /**
-<<<<<<< HEAD
      * Pins the mention at the top of the mentions list.
      */
     @Assign
@@ -134,10 +130,7 @@
     }
 
     /**
-     * Marks this mention as unread if the snooze time passed.
-=======
      * Updates the status of the mention based on the current time:
->>>>>>> 266c8e1a
      *
      * 1. If the mention is snoozed and the snooze time has [expired][isSnoozeTimePassed],
      *   it [exits][unsnooze] the snooze state.
