--- conflicted
+++ resolved
@@ -27,11 +27,8 @@
 package io.spine.examples.pingh.mentions
 
 import com.google.errorprone.annotations.OverridingMethodsMustInvokeSuper
-<<<<<<< HEAD
+import io.spine.examples.pingh.mentions.event.MentionArchived
 import io.spine.examples.pingh.mentions.event.MentionPinned
-=======
-import io.spine.examples.pingh.mentions.event.MentionArchived
->>>>>>> 266c8e1a
 import io.spine.examples.pingh.mentions.event.MentionRead
 import io.spine.examples.pingh.mentions.event.MentionSnoozed
 import io.spine.examples.pingh.mentions.event.MentionUnpinned
@@ -54,12 +51,9 @@
             .route(MentionSnoozed::class.java) { event, _ -> toUserMentions(event.id) }
             .route(MentionRead::class.java) { event, _ -> toUserMentions(event.id) }
             .route(MentionUnsnoozed::class.java) { event, _ -> toUserMentions(event.id) }
-<<<<<<< HEAD
             .route(MentionPinned::class.java) { event, _ -> toUserMentions(event.id) }
             .route(MentionUnpinned::class.java) { event, _ -> toUserMentions(event.id) }
-=======
             .route(MentionArchived::class.java) { event, _ -> toUserMentions(event.id) }
->>>>>>> 266c8e1a
     }
 
     /**
