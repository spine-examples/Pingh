/*
 * Copyright 2024, TeamDev. All rights reserved.
 *
 * Licensed under the Apache License, Version 2.0 (the "License");
 * you may not use this file except in compliance with the License.
 * You may obtain a copy of the License at
 *
 * https://www.apache.org/licenses/LICENSE-2.0
 *
 * Redistribution and use in source and/or binary forms, with or without
 * modification, must retain the above copyright notice and the following
 * disclaimer.
 *
 * THIS SOFTWARE IS PROVIDED BY THE COPYRIGHT HOLDERS AND CONTRIBUTORS
 * "AS IS" AND ANY EXPRESS OR IMPLIED WARRANTIES, INCLUDING, BUT NOT
 * LIMITED TO, THE IMPLIED WARRANTIES OF MERCHANTABILITY AND FITNESS FOR
 * A PARTICULAR PURPOSE ARE DISCLAIMED. IN NO EVENT SHALL THE COPYRIGHT
 * OWNER OR CONTRIBUTORS BE LIABLE FOR ANY DIRECT, INDIRECT, INCIDENTAL,
 * SPECIAL, EXEMPLARY, OR CONSEQUENTIAL DAMAGES (INCLUDING, BUT NOT
 * LIMITED TO, PROCUREMENT OF SUBSTITUTE GOODS OR SERVICES; LOSS OF USE,
 * DATA, OR PROFITS; OR BUSINESS INTERRUPTION) HOWEVER CAUSED AND ON ANY
 * THEORY OF LIABILITY, WHETHER IN CONTRACT, STRICT LIABILITY, OR TORT
 * (INCLUDING NEGLIGENCE OR OTHERWISE) ARISING IN ANY WAY OUT OF THE USE
 * OF THIS SOFTWARE, EVEN IF ADVISED OF THE POSSIBILITY OF SUCH DAMAGE.
 */

package io.spine.examples.pingh.mentions

import io.spine.core.Subscribe
<<<<<<< HEAD
import io.spine.examples.pingh.mentions.event.MentionPinned
=======
import io.spine.examples.pingh.mentions.event.MentionArchived
>>>>>>> 266c8e1a
import io.spine.examples.pingh.mentions.event.MentionRead
import io.spine.examples.pingh.mentions.event.MentionSnoozed
import io.spine.examples.pingh.mentions.event.MentionUnpinned
import io.spine.examples.pingh.mentions.event.MentionUnsnoozed
import io.spine.examples.pingh.mentions.event.UserMentioned
import io.spine.server.projection.Projection

/**
 * The view of the mentions that have occurred.
 */
internal class UserMentionsProjection :
    Projection<UserMentionsId, UserMentions, UserMentions.Builder>() {

    /**
     * Creates the view when a user is mentioned.
     *
     * The view is created with "unread" status.
     */
    @Subscribe
    internal fun on(event: UserMentioned) {
        builder()
            .addMention(
                MentionView::class.buildBy(event, MentionStatus.UNREAD)
            )
    }

    /**
     * Marks mention with the specified ID as snoozed.
     */
    @Subscribe
    internal fun on(event: MentionSnoozed) {
        modify(event.id) {
            status = MentionStatus.SNOOZED
        }
    }

    /**
     * Marks mention with the specified ID as read.
     */
    @Subscribe
    internal fun on(event: MentionRead) {
        modify(event.id) {
            status = MentionStatus.READ
        }
    }

    /**
     * Sets the status to unread when the snooze time of
     * the mention with the specified ID passed.
     */
    @Subscribe
    internal fun on(event: MentionUnsnoozed) {
        modify(event.id) {
            status = MentionStatus.UNREAD
        }
    }

    /**
<<<<<<< HEAD
     * Marks mention with the specified ID as pinned.
=======
     * Removes a mention from the user's mentions list once it has been archived.
     */
    @Subscribe
    internal fun on(event: MentionArchived) {
        with(builder()) {
            val id = mentionList.indexOfFirst { it.id.equals(event.id) }
            check(id != -1) {
                "The mention is not in the user's list, but an attempt was made to remove it.\n" +
                        "The ID of the mention that was attempted to be removed: `${event.id}`."
            }
            removeMention(id)
        }
    }

    /**
     * Sets a new status for a mention by its ID.
>>>>>>> 266c8e1a
     */
    @Subscribe
    internal fun on(event: MentionPinned) {
        modify(event.id) {
            pinned = true
        }
    }

    /**
     * Marks the mention with the specified ID as unpinned.
     */
    @Subscribe
    internal fun on(event: MentionUnpinned) {
        modify(event.id) {
            pinned = false
        }
    }

    /**
     * Applies the [modifier] to the builder of the mention with specified [ID][id].
     */
    private fun modify(id: MentionId, modifier: MentionView.Builder.() -> Unit) {
        val idInList = builder()
            .mentionList
            .indexOfFirst { mention -> mention.id == id }
        val updatedMention = builder()
            .mentionList[idInList]
            .toBuilder()
            .run {
                modifier()
                vBuild()
            }
        builder().setMention(idInList, updatedMention)
    }
}<|MERGE_RESOLUTION|>--- conflicted
+++ resolved
@@ -27,11 +27,8 @@
 package io.spine.examples.pingh.mentions
 
 import io.spine.core.Subscribe
-<<<<<<< HEAD
+import io.spine.examples.pingh.mentions.event.MentionArchived
 import io.spine.examples.pingh.mentions.event.MentionPinned
-=======
-import io.spine.examples.pingh.mentions.event.MentionArchived
->>>>>>> 266c8e1a
 import io.spine.examples.pingh.mentions.event.MentionRead
 import io.spine.examples.pingh.mentions.event.MentionSnoozed
 import io.spine.examples.pingh.mentions.event.MentionUnpinned
@@ -90,26 +87,7 @@
     }
 
     /**
-<<<<<<< HEAD
      * Marks mention with the specified ID as pinned.
-=======
-     * Removes a mention from the user's mentions list once it has been archived.
-     */
-    @Subscribe
-    internal fun on(event: MentionArchived) {
-        with(builder()) {
-            val id = mentionList.indexOfFirst { it.id.equals(event.id) }
-            check(id != -1) {
-                "The mention is not in the user's list, but an attempt was made to remove it.\n" +
-                        "The ID of the mention that was attempted to be removed: `${event.id}`."
-            }
-            removeMention(id)
-        }
-    }
-
-    /**
-     * Sets a new status for a mention by its ID.
->>>>>>> 266c8e1a
      */
     @Subscribe
     internal fun on(event: MentionPinned) {
@@ -144,4 +122,19 @@
             }
         builder().setMention(idInList, updatedMention)
     }
+
+    /**
+     * Removes a mention from the user's mentions list once it has been archived.
+     */
+    @Subscribe
+    internal fun on(event: MentionArchived) {
+        with(builder()) {
+            val id = mentionList.indexOfFirst { it.id.equals(event.id) }
+            check(id != -1) {
+                "The mention is not in the user's list, but an attempt was made to remove it.\n" +
+                        "The ID of the mention that was attempted to be removed: `${event.id}`."
+            }
+            removeMention(id)
+        }
+    }
 }