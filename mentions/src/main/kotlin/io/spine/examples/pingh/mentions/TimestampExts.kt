/*
 * Copyright 2024, TeamDev. All rights reserved.
 *
 * Licensed under the Apache License, Version 2.0 (the "License");
 * you may not use this file except in compliance with the License.
 * You may obtain a copy of the License at
 *
 * https://www.apache.org/licenses/LICENSE-2.0
 *
 * Redistribution and use in source and/or binary forms, with or without
 * modification, must retain the above copyright notice and the following
 * disclaimer.
 *
 * THIS SOFTWARE IS PROVIDED BY THE COPYRIGHT HOLDERS AND CONTRIBUTORS
 * "AS IS" AND ANY EXPRESS OR IMPLIED WARRANTIES, INCLUDING, BUT NOT
 * LIMITED TO, THE IMPLIED WARRANTIES OF MERCHANTABILITY AND FITNESS FOR
 * A PARTICULAR PURPOSE ARE DISCLAIMED. IN NO EVENT SHALL THE COPYRIGHT
 * OWNER OR CONTRIBUTORS BE LIABLE FOR ANY DIRECT, INDIRECT, INCIDENTAL,
 * SPECIAL, EXEMPLARY, OR CONSEQUENTIAL DAMAGES (INCLUDING, BUT NOT
 * LIMITED TO, PROCUREMENT OF SUBSTITUTE GOODS OR SERVICES; LOSS OF USE,
 * DATA, OR PROFITS; OR BUSINESS INTERRUPTION) HOWEVER CAUSED AND ON ANY
 * THEORY OF LIABILITY, WHETHER IN CONTRACT, STRICT LIABILITY, OR TORT
 * (INCLUDING NEGLIGENCE OR OTHERWISE) ARISING IN ANY WAY OUT OF THE USE
 * OF THIS SOFTWARE, EVEN IF ADVISED OF THE POSSIBILITY OF SUCH DAMAGE.
 */

package io.spine.examples.pingh.mentions

import com.google.protobuf.Duration
import com.google.protobuf.Timestamp
import com.google.protobuf.util.Timestamps.add
import com.google.protobuf.util.Timestamps.compare

/**
 * Tells whether this point in time is after the passed one.
 */
<<<<<<< HEAD
internal fun Timestamp.isAfter(time: Timestamp): Boolean = compare(this, time) > 0

/**
 * Adds the passed duration to this timestamp.
 */
internal fun Timestamp.add(duration: Duration): Timestamp = add(this, duration)
=======
internal fun Timestamp.isAfter(time: Timestamp): Boolean = compare(this, time) > 0
>>>>>>> 1a3bb9af
<|MERGE_RESOLUTION|>--- conflicted
+++ resolved
@@ -28,19 +28,15 @@
 
 import com.google.protobuf.Duration
 import com.google.protobuf.Timestamp
-import com.google.protobuf.util.Timestamps.add
+import com.google.protobuf.util.Timestamps
 import com.google.protobuf.util.Timestamps.compare
 
 /**
  * Tells whether this point in time is after the passed one.
  */
-<<<<<<< HEAD
 internal fun Timestamp.isAfter(time: Timestamp): Boolean = compare(this, time) > 0
 
 /**
  * Adds the passed duration to this timestamp.
  */
-internal fun Timestamp.add(duration: Duration): Timestamp = add(this, duration)
-=======
-internal fun Timestamp.isAfter(time: Timestamp): Boolean = compare(this, time) > 0
->>>>>>> 1a3bb9af
+internal fun Timestamp.add(duration: Duration): Timestamp = Timestamps.add(this, duration)