/*
 * Copyright 2024, TeamDev. All rights reserved.
 *
 * Licensed under the Apache License, Version 2.0 (the "License");
 * you may not use this file except in compliance with the License.
 * You may obtain a copy of the License at
 *
 * https://www.apache.org/licenses/LICENSE-2.0
 *
 * Redistribution and use in source and/or binary forms, with or without
 * modification, must retain the above copyright notice and the following
 * disclaimer.
 *
 * THIS SOFTWARE IS PROVIDED BY THE COPYRIGHT HOLDERS AND CONTRIBUTORS
 * "AS IS" AND ANY EXPRESS OR IMPLIED WARRANTIES, INCLUDING, BUT NOT
 * LIMITED TO, THE IMPLIED WARRANTIES OF MERCHANTABILITY AND FITNESS FOR
 * A PARTICULAR PURPOSE ARE DISCLAIMED. IN NO EVENT SHALL THE COPYRIGHT
 * OWNER OR CONTRIBUTORS BE LIABLE FOR ANY DIRECT, INDIRECT, INCIDENTAL,
 * SPECIAL, EXEMPLARY, OR CONSEQUENTIAL DAMAGES (INCLUDING, BUT NOT
 * LIMITED TO, PROCUREMENT OF SUBSTITUTE GOODS OR SERVICES; LOSS OF USE,
 * DATA, OR PROFITS; OR BUSINESS INTERRUPTION) HOWEVER CAUSED AND ON ANY
 * THEORY OF LIABILITY, WHETHER IN CONTRACT, STRICT LIABILITY, OR TORT
 * (INCLUDING NEGLIGENCE OR OTHERWISE) ARISING IN ANY WAY OUT OF THE USE
 * OF THIS SOFTWARE, EVEN IF ADVISED OF THE POSSIBILITY OF SUCH DAMAGE.
 */

package io.spine.examples.pingh.desktop

import androidx.compose.foundation.background
import androidx.compose.foundation.interaction.MutableInteractionSource
import androidx.compose.foundation.interaction.collectIsHoveredAsState
import androidx.compose.foundation.layout.Arrangement
import androidx.compose.foundation.layout.Column
import androidx.compose.foundation.layout.Row
import androidx.compose.foundation.layout.Spacer
import androidx.compose.foundation.layout.fillMaxHeight
import androidx.compose.foundation.layout.fillMaxSize
import androidx.compose.foundation.layout.fillMaxWidth
import androidx.compose.foundation.layout.height
import androidx.compose.foundation.layout.padding
import androidx.compose.foundation.layout.size
import androidx.compose.foundation.layout.width
import androidx.compose.foundation.layout.wrapContentSize
import androidx.compose.foundation.rememberScrollState
import androidx.compose.foundation.verticalScroll
import androidx.compose.material3.CardDefaults
import androidx.compose.material3.ElevatedCard
import androidx.compose.material3.MaterialTheme
import androidx.compose.material3.Text
import androidx.compose.runtime.Composable
import androidx.compose.runtime.MutableState
import androidx.compose.runtime.State
import androidx.compose.runtime.mutableStateOf
import androidx.compose.runtime.remember
import androidx.compose.ui.Alignment
import androidx.compose.ui.Modifier
import androidx.compose.ui.draw.drawBehind
import androidx.compose.ui.geometry.Offset
import androidx.compose.ui.graphics.Color
import androidx.compose.ui.platform.LocalUriHandler
import androidx.compose.ui.text.style.TextOverflow
import androidx.compose.ui.unit.dp
import com.google.protobuf.util.Timestamps
import io.spine.examples.pingh.client.DesktopClient
import io.spine.examples.pingh.mentions.MentionId
import io.spine.examples.pingh.mentions.MentionStatus
import io.spine.examples.pingh.mentions.MentionView
import java.lang.Thread.sleep

/**
 * Displays the `Mentions` page in the application.
 *
 * This page is the main interface where users can manage their mentions.
 * Users can snooze and read mentions on this page. Additionally, it is
 * possible to manually update the list of mentions from the server.
 */
@Composable
<<<<<<< HEAD
internal fun MentionsPage(
    client: DesktopClient,
    toProfilePage: () -> Unit
) {
    val state = remember { State(client) }
    Column(
        Modifier.fillMaxSize()
    ) {
        ToolBar(state, toProfilePage)
=======
internal fun MentionsPage(client: DesktopClient) {
    val state = remember { MentionsPageState(client) }
    Column(
        Modifier.fillMaxSize()
    ) {
        ToolBar(state)
        Spacer(Modifier.height(0.5.dp))
>>>>>>> 19e3841c
        MentionCards(state)
    }
}

/**
 * Displays a menu of tools for navigating to a user profile page or
 * manually updating mentions.
 */
@Composable
<<<<<<< HEAD
private fun ToolBar(
    state: State,
    toProfilePage: () -> Unit
) {
=======
private fun ToolBar(state: MentionsPageState) {
>>>>>>> 19e3841c
    Row(
        modifier = Modifier
            .fillMaxWidth()
            .height(48.dp)
            .background(MaterialTheme.colorScheme.primary)
            .drawBehind {
                drawLine(
                    color = Color.Black,
                    start = Offset(0f, size.height),
                    end = Offset(size.width, size.height),
                    strokeWidth = 1.dp.toPx()
                )
            }
            .padding(horizontal = 5.dp, vertical = 4.dp),
        verticalAlignment = Alignment.CenterVertically
    ) {
        IconButton(
<<<<<<< HEAD
            icon = Icons.profile,
            onClick = toProfilePage,
=======
            icon = Icons.pingh,
            onClick = { }, // Go to the `Profile` page.
>>>>>>> 19e3841c
            modifier = Modifier.size(40.dp)
        )
        Text(
            text = "Recent mentions",
            modifier = Modifier.width(140.dp),
            style = MaterialTheme.typography.displayLarge
        )
        IconButton(
            icon = Icons.refresh,
            onClick = {
                state.updateMentions()
            },
            modifier = Modifier.size(40.dp)
        )
    }
}

/**
 * Displays all mentions of the user, with unread mentions listed first,
 * followed by snoozed mentions, and finally read mentions.
 *
 * Within each group, mentions are sorted by time.
 */
@Composable
private fun MentionCards(state: MentionsPageState) {
    val scrollState = rememberScrollState()
    Column(
        Modifier
            .fillMaxSize()
            .padding(horizontal = 5.dp)
            .verticalScroll(scrollState)
            .background(MaterialTheme.colorScheme.background),
    ) {
        state.mentions()
            .sortByStatusAndWhenMentioned()
            .forEach { mention ->
                Spacer(Modifier.height(5.dp))
                MentionCard(state, mention)
            }
        Spacer(Modifier.height(5.dp))
    }
}

/**
 * Displays all information about a particular mention.
 *
 * Depending on the status of the mention, the card design and possible interactions vary.
 *
 * - If the mention is unread, it can be read or snoozed.
 * - If the mention is snoozed, it can only be read.
 * - If the mention is read, it can still be opened, but its status does not change.
 */
@Composable
private fun MentionCard(state: MentionsPageState, mention: MentionView) {
    val uriHandler = LocalUriHandler.current
    val interactionSource = remember { MutableInteractionSource() }
    val isHovered = interactionSource.collectIsHoveredAsState()
    val mentionIsRead = mention.status == MentionStatus.READ
    val containerColor = if (mentionIsRead) {
        MaterialTheme.colorScheme.onBackground
    } else {
        MaterialTheme.colorScheme.primary
    }
    val onClick = {
        uriHandler.openUri(mention.url.spec)
        if (!mentionIsRead) {
            state.markMentionAsRead(mention.id)
        }
    }
    ElevatedCard(
        onClick = onClick,
        modifier = Modifier
            .fillMaxWidth()
            .height(50.dp),
        interactionSource = interactionSource,
        colors = CardDefaults.elevatedCardColors().copy(
            containerColor = containerColor
        )
    ) {
        Row(
            modifier = Modifier
                .padding(vertical = 3.dp, horizontal = 10.dp),
            verticalAlignment = Alignment.CenterVertically
        ) {
            Avatar(
                url = mention.whoMentioned.avatarUrl,
                modifier = Modifier.size(40.dp)
            )
            Spacer(Modifier.width(5.dp))
            MentionCardText(mention, isHovered)
            Spacer(Modifier.width(5.dp))
            SnoozeButton(state, mention)
        }
    }
}

/**
 * Displays textual information about the mention,
 * including details about who mentioned the user, where, and when.
 */
@Composable
private fun MentionCardText(mention: MentionView, isHovered: State<Boolean>) {
    val time = mention.whenMentioned.run {
        if (isHovered.value) toDatetime() else howMuchTimeHasPassed()
    }
    Column(
        modifier = Modifier
            .fillMaxHeight()
            .width(120.dp),
        verticalArrangement = Arrangement.Center
    ) {
        Text(
            text = mention.title,
            overflow = TextOverflow.Ellipsis,
            maxLines = 1,
            style = MaterialTheme.typography.bodyLarge
        )
        Spacer(Modifier.height(2.dp))
        Text(
            text = "$time, by ${mention.whoMentioned.username.value}",
            overflow = TextOverflow.Ellipsis,
            maxLines = 1,
            style = MaterialTheme.typography.bodySmall
        )
    }
}

/**
 * Displays the snooze button if the mention is unread. If the mention is snoozed,
 * it displays the status text of the mention.
 *
 * Otherwise, nothing is displayed.
 */
@Composable
private fun SnoozeButton(state: MentionsPageState, mention: MentionView) {
    when (mention.status) {
        MentionStatus.UNREAD ->
            IconButton(
                icon = Icons.snooze,
                onClick = {
                    state.markMentionAsSnoozed(mention.id)
                },
                modifier = Modifier.size(40.dp)
            )

        MentionStatus.SNOOZED ->
            Text(
                text = "Snoozed",
                modifier = Modifier.size(40.dp)
                    .wrapContentSize(Alignment.Center),
                style = MaterialTheme.typography.bodySmall
            )

        else -> {}
    }
}

/**
 * State of [MentionsPage].
 */
private class MentionsPageState(private val client: DesktopClient) {

    private companion object {
        /**
         * Delay before reading mentions so that the read-side on the server can be updated.
         *
         * Time is specified in milliseconds.
         */
        private const val delayBeforeReadingMentions = 100L
    }

    /**
     * User mentions.
     */
    private var mentions: MutableState<MentionsList> = mutableStateOf(client.findUserMentions())

    /**
     * Returns all user mentions.
     */
    internal fun mentions(): MentionsList = mentions.value

    /**
     * Updates the user mentions.
     */
    internal fun updateMentions() {
        client.updateMentions(
            onSuccess = {
                sleep(delayBeforeReadingMentions)
                mentions.value = client.findUserMentions()
            }
        )
    }

    /**
     * Marks the mention as snoozed.
     */
    internal fun markMentionAsSnoozed(id: MentionId) {
        client.markMentionAsSnoozed(id) {
            mentions.value = mentions.value.setMentionStatus(id, MentionStatus.SNOOZED)
        }
    }

    /**
     * Marks that the mention is read.
     */
    internal fun markMentionAsRead(id: MentionId) {
        client.markMentionAsRead(id) {
            mentions.value = mentions.value.setMentionStatus(id, MentionStatus.READ)
        }
    }
}

/**
 * List of `MentionsView`s.
 */
private typealias MentionsList = List<MentionView>

/**
 * Creates a new list by replacing the status of one mention with another.
 */
private fun MentionsList.setMentionStatus(id: MentionId, status: MentionStatus): MentionsList {
    val idInList = this.indexOfFirst { it.id == id }
    val updatedMention = this[idInList]
        .toBuilder()
        .setStatus(status)
        .vBuild()
    val newMentionsList = this.toMutableList()
    newMentionsList[idInList] = updatedMention
    return newMentionsList
}

/**
 * Returns a `MentionsList` sorted such that unread mentions come first,
 * followed by snoozed mentions, and read mentions last.
 *
 * Within each group, mentions are sorted by the time they were made.
 */
private fun MentionsList.sortByStatusAndWhenMentioned(): MentionsList =
    this.sortedWith { firstMentions, secondMentions ->
        val statusComparison = firstMentions.status.compareTo(secondMentions.status)
        if (statusComparison != 0) {
            statusComparison
        } else {
            Timestamps.compare(secondMentions.whenMentioned, firstMentions.whenMentioned)
        }
    }<|MERGE_RESOLUTION|>--- conflicted
+++ resolved
@@ -75,17 +75,6 @@
  * possible to manually update the list of mentions from the server.
  */
 @Composable
-<<<<<<< HEAD
-internal fun MentionsPage(
-    client: DesktopClient,
-    toProfilePage: () -> Unit
-) {
-    val state = remember { State(client) }
-    Column(
-        Modifier.fillMaxSize()
-    ) {
-        ToolBar(state, toProfilePage)
-=======
 internal fun MentionsPage(client: DesktopClient) {
     val state = remember { MentionsPageState(client) }
     Column(
@@ -93,7 +82,6 @@
     ) {
         ToolBar(state)
         Spacer(Modifier.height(0.5.dp))
->>>>>>> 19e3841c
         MentionCards(state)
     }
 }
@@ -103,14 +91,7 @@
  * manually updating mentions.
  */
 @Composable
-<<<<<<< HEAD
-private fun ToolBar(
-    state: State,
-    toProfilePage: () -> Unit
-) {
-=======
 private fun ToolBar(state: MentionsPageState) {
->>>>>>> 19e3841c
     Row(
         modifier = Modifier
             .fillMaxWidth()
@@ -128,13 +109,8 @@
         verticalAlignment = Alignment.CenterVertically
     ) {
         IconButton(
-<<<<<<< HEAD
-            icon = Icons.profile,
-            onClick = toProfilePage,
-=======
             icon = Icons.pingh,
             onClick = { }, // Go to the `Profile` page.
->>>>>>> 19e3841c
             modifier = Modifier.size(40.dp)
         )
         Text(
