/*
 * Copyright 2024, TeamDev. All rights reserved.
 *
 * Licensed under the Apache License, Version 2.0 (the "License");
 * you may not use this file except in compliance with the License.
 * You may obtain a copy of the License at
 *
 * https://www.apache.org/licenses/LICENSE-2.0
 *
 * Redistribution and use in source and/or binary forms, with or without
 * modification, must retain the above copyright notice and the following
 * disclaimer.
 *
 * THIS SOFTWARE IS PROVIDED BY THE COPYRIGHT HOLDERS AND CONTRIBUTORS
 * "AS IS" AND ANY EXPRESS OR IMPLIED WARRANTIES, INCLUDING, BUT NOT
 * LIMITED TO, THE IMPLIED WARRANTIES OF MERCHANTABILITY AND FITNESS FOR
 * A PARTICULAR PURPOSE ARE DISCLAIMED. IN NO EVENT SHALL THE COPYRIGHT
 * OWNER OR CONTRIBUTORS BE LIABLE FOR ANY DIRECT, INDIRECT, INCIDENTAL,
 * SPECIAL, EXEMPLARY, OR CONSEQUENTIAL DAMAGES (INCLUDING, BUT NOT
 * LIMITED TO, PROCUREMENT OF SUBSTITUTE GOODS OR SERVICES; LOSS OF USE,
 * DATA, OR PROFITS; OR BUSINESS INTERRUPTION) HOWEVER CAUSED AND ON ANY
 * THEORY OF LIABILITY, WHETHER IN CONTRACT, STRICT LIABILITY, OR TORT
 * (INCLUDING NEGLIGENCE OR OTHERWISE) ARISING IN ANY WAY OUT OF THE USE
 * OF THIS SOFTWARE, EVEN IF ADVISED OF THE POSSIBILITY OF SUCH DAMAGE.
 */

package io.spine.examples.pingh.desktop

import androidx.compose.runtime.remember
import androidx.compose.ui.test.ComposeUiTest
import androidx.compose.ui.test.ExperimentalTestApi
import androidx.compose.ui.test.assertIsEnabled
import androidx.compose.ui.test.onNodeWithTag
import androidx.compose.ui.test.performClick
import androidx.compose.ui.test.performTextInput
import io.spine.examples.pingh.desktop.given.DelayedFactAssertion.Companion.awaitFact
import io.spine.examples.pingh.desktop.given.MemoizingUriHandler
import io.spine.examples.pingh.testing.client.IntegrationTest
import org.junit.jupiter.api.AfterEach

/**
 * Abstract base for UI tests that require a server to run and
 * a client application connected to it.
 */
internal abstract class UiTest : IntegrationTest() {

    protected val username = "MykytaPimonovTD"
    private var state: AppState? = null
    private val uriHandler = MemoizingUriHandler()

    @AfterEach
    internal fun shutdownChannel() {
        state?.app?.close()
        uriHandler.reset()
    }

    /**
     * Launches the Pingh application for testing and sets application state for this test case.
     */
    @OptIn(ExperimentalTestApi::class)
    protected fun ComposeUiTest.runApp() {
        val serverEndpoint = ServerEndpoint(address, port)
        setContent {
            Theme {
<<<<<<< HEAD
                val settings = retrieveSystemSettings()
                state = remember { AppState(serverEndpoint, settings) }
=======
                state = remember { AppState() }
>>>>>>> 9c551408
                Window(state!!.window, state!!.app, uriHandler)
            }
        }
    }

    /**
     * Returns the number of opened URLs.
     *
     * To correctly count opened URLs, the test application
     * must be run using [runApp()][ComposeUiTest.runApp] method.
     */
    protected fun openedUrlCount(): Int = uriHandler.urlCount

    /**
     * Logs the user in the application with the specified username and
     * navigates to the Mentions page.
     */
    @OptIn(ExperimentalTestApi::class)
    protected fun ComposeUiTest.logIn() {
        onNodeWithTag("username-input").performTextInput(username)
        awaitFact { onNodeWithTag("login-button").assertIsEnabled() }
        onNodeWithTag("login-button").performClick()
        awaitFact { onNodeWithTag("submit-button").assertExists() }
        enterUserCode()
        onNodeWithTag("submit-button").performClick()
        awaitFact { onNodeWithTag("submit-button").assertDoesNotExist() }
    }
}<|MERGE_RESOLUTION|>--- conflicted
+++ resolved
@@ -62,12 +62,7 @@
         val serverEndpoint = ServerEndpoint(address, port)
         setContent {
             Theme {
-<<<<<<< HEAD
-                val settings = retrieveSystemSettings()
-                state = remember { AppState(serverEndpoint, settings) }
-=======
-                state = remember { AppState() }
->>>>>>> 9c551408
+                state = remember { AppState(serverEndpoint) }
                 Window(state!!.window, state!!.app, uriHandler)
             }
         }
